build_cmd:
  command: "python3 -m venv venv && \
            source venv/bin/activate && \
            pip install -r requirements.txt && \
            python manage.py makemigrations && \
            python manage.py migrate"
  working_directory: "{KAVIA_PROJECT_DIRECTORY}"

env:
  environment_initialized: true
  python_version: "3.12.3"
  pip_version: "24.0"

init_files: []

init_minimal: "Minimal Django application initialized"

run_tool:
<<<<<<< HEAD
  command: "source venv/bin/activate && python manage.py migrate && python manage.py runserver 0.0.0.0:<port>"
=======
  command: "./start.sh"
>>>>>>> fe1b4259
  working_directory: "{KAVIA_PROJECT_DIRECTORY}"

test_tool:
  command: "python manage.py test"
  working_directory: "{KAVIA_PROJECT_DIRECTORY}"

init_style: ""

entry_point_url: "http://localhost:3000/docs"

linter:
  script_content: |
    #!/bin/bash
    cd {KAVIA_PROJECT_DIRECTORY}
    source venv/bin/activate
    flake8 .
    LINT_EXIT_CODE=$?
    if [ $LINT_EXIT_CODE -ne 0 ]; then
      exit 1
    fi

post_processing:
  script: |
    #!/bin/bash
    cd {KAVIA_PROJECT_DIRECTORY}
    python3 -m venv venv
    source venv/bin/activate
    pip install -r requirements.txt
    chmod +x start.sh<|MERGE_RESOLUTION|>--- conflicted
+++ resolved
@@ -16,11 +16,7 @@
 init_minimal: "Minimal Django application initialized"
 
 run_tool:
-<<<<<<< HEAD
   command: "source venv/bin/activate && python manage.py migrate && python manage.py runserver 0.0.0.0:<port>"
-=======
-  command: "./start.sh"
->>>>>>> fe1b4259
   working_directory: "{KAVIA_PROJECT_DIRECTORY}"
 
 test_tool:
