--- conflicted
+++ resolved
@@ -8,11 +8,7 @@
     "react-scripts": "^5.0.1"
   },
   "scripts": {
-<<<<<<< HEAD
-    "start": "cross-env EDIT_MODE=true webpack serve --config webpack.config.js --mode development",
-=======
     "start": "react-scripts start",
->>>>>>> e1eb6218
     "build": "react-scripts build",
     "test": "react-scripts test",
     "eject": "react-scripts eject"
